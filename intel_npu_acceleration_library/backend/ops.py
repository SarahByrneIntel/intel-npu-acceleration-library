#
# Copyright © 2024 Intel Corporation
# SPDX-License-Identifier: Apache 2.0
#

from dataclasses import dataclass
from functools import lru_cache
from typing import List, Any, Sequence
import ctypes


@dataclass(frozen=True)
class SupportedOp:
    """A class for supported runtime OPs in the NPU.

    Attrs:
        name (str): Operation name
        inputs (int): Number of inputs
        parameters (Sequence[Any]): Optional parameters type.
    """

    name: str
    inputs: int
    parameters: Sequence[Any] = ()


@lru_cache(maxsize=None)
def get_supported_ops() -> List[SupportedOp]:
    """Generate a list fo supported operations.

    Returns:
        List[SupportedOp]: list fo supported NPU operations
    """
    supported_ops = [
        SupportedOp(name="matmul", inputs=2),
        SupportedOp(name="eltwise_add", inputs=2),
        SupportedOp(name="eltwise_mul", inputs=2),
        SupportedOp(name="eltwise_div", inputs=2),
        SupportedOp(name="abs_act", inputs=1),
        SupportedOp(name="acos_act", inputs=1),
        SupportedOp(name="asin_act", inputs=1),
        SupportedOp(name="atan_act", inputs=1),
        SupportedOp(name="ceiling", inputs=1),
        SupportedOp(
            name="clamp", inputs=1, parameters=[ctypes.c_float, ctypes.c_float]
        ),
        SupportedOp(name="cos_act", inputs=1),
        SupportedOp(name="cosh_act", inputs=1),
        SupportedOp(name="erf_act", inputs=1),
        SupportedOp(name="elu", inputs=1, parameters=[ctypes.c_float]),
        SupportedOp(name="exp_act", inputs=1),
        SupportedOp(name="floor_act", inputs=1),
        SupportedOp(name="grn", inputs=1, parameters=[ctypes.c_float]),
        SupportedOp(name="gelu", inputs=1),
        SupportedOp(name="log_act", inputs=1),
        SupportedOp(name="negative", inputs=1),
        SupportedOp(name="relu", inputs=1),
        SupportedOp(name="sigmoid", inputs=1),
        SupportedOp(name="sign", inputs=1),
        SupportedOp(name="sin_act", inputs=1),
        SupportedOp(name="sinh_act", inputs=1),
        SupportedOp(name="sqrt_act", inputs=1),
        SupportedOp(name="tan_act", inputs=1),
        SupportedOp(name="tanh_act", inputs=1),
        SupportedOp(name="acosh_act", inputs=1),
        SupportedOp(name="asinh_act", inputs=1),
        SupportedOp(name="atanh_act", inputs=1),
        SupportedOp(name="hswish", inputs=1),
        SupportedOp(name="mish", inputs=1),
        SupportedOp(name="softplus", inputs=1),
        SupportedOp(name="hsigmoid", inputs=1),
        SupportedOp(name="round_act", inputs=1),
        SupportedOp(name="softsign", inputs=1),
        SupportedOp(name="softmax", inputs=1),
        SupportedOp(name="swish", inputs=1),
        SupportedOp(name="convert_to_fp16", inputs=1),
        SupportedOp(
            name="scaled_dot_product_attention",
            inputs=4,
            parameters=[ctypes.c_bool],
        ),
        SupportedOp(
<<<<<<< HEAD
            name="normL2",
            inputs=2,
            parameters=[ctypes.c_float],
        ),
=======
            name="gather",
            inputs=3,
            parameters=[ctypes.c_int],
        ),
        SupportedOp(name="reshape", inputs=2),
        SupportedOp(name="transpose", inputs=2),
        SupportedOp(name="squeeze", inputs=1),
        SupportedOp(name="unsqueeze", inputs=2),
>>>>>>> 417bd76d
    ]
    return supported_ops<|MERGE_RESOLUTION|>--- conflicted
+++ resolved
@@ -80,12 +80,10 @@
             parameters=[ctypes.c_bool],
         ),
         SupportedOp(
-<<<<<<< HEAD
             name="normL2",
             inputs=2,
             parameters=[ctypes.c_float],
         ),
-=======
             name="gather",
             inputs=3,
             parameters=[ctypes.c_int],
@@ -94,6 +92,5 @@
         SupportedOp(name="transpose", inputs=2),
         SupportedOp(name="squeeze", inputs=1),
         SupportedOp(name="unsqueeze", inputs=2),
->>>>>>> 417bd76d
     ]
     return supported_ops